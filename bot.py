<<<<<<< HEAD
__version__ = "3.3.1-dev2"
=======
__version__ = "3.3.1"
>>>>>>> b9321330

import asyncio
import logging
import os
import re
import sys
import typing
from datetime import datetime
from types import SimpleNamespace

import discord
from discord.ext import commands, tasks
from discord.ext.commands.view import StringView

import isodate

from aiohttp import ClientSession
from emoji import UNICODE_EMOJI
from motor.motor_asyncio import AsyncIOMotorClient
from pymongo.errors import ConfigurationError

from pkg_resources import parse_version

try:
    # noinspection PyUnresolvedReferences
    from colorama import init

    init()
except ImportError:
    pass

from core import checks
from core.clients import ApiClient, PluginDatabaseClient
from core.config import ConfigManager
from core.utils import human_join, normalize_alias
from core.models import PermissionLevel, SafeFormatter, getLogger, configure_logging
from core.thread import ThreadManager
from core.time import human_timedelta


logger = getLogger(__name__)

temp_dir = os.path.join(os.path.dirname(os.path.abspath(__file__)), "temp")
if not os.path.exists(temp_dir):
    os.mkdir(temp_dir)


class ModmailBot(commands.Bot):
    def __init__(self):
        super().__init__(command_prefix=None)  # implemented in `get_prefix`
        self._session = None
        self._api = None
        self.metadata_loop = None
        self.formatter = SafeFormatter()
        self.loaded_cogs = ["cogs.modmail", "cogs.plugins", "cogs.utility"]
        self._connected = asyncio.Event()
        self.start_time = datetime.utcnow()

        self.config = ConfigManager(self)
        self.config.populate_cache()

        self.threads = ThreadManager(self)

        self.log_file_name = os.path.join(temp_dir, f"{self.token.split('.')[0]}.log")
        self._configure_logging()

        mongo_uri = self.config["mongo_uri"]
        if mongo_uri is None:
            logger.critical("A Mongo URI is necessary for the bot to function.")
            raise RuntimeError

        try:
            self.db = AsyncIOMotorClient(mongo_uri).modmail_bot
        except ConfigurationError as e:
            logger.critical(
                "Your MONGO_URI might be copied wrong, try re-copying from the source again. "
                "Otherwise noted in the following message:"
            )
            logger.critical(str(e))
            sys.exit(0)

        self.plugin_db = PluginDatabaseClient(self)
        self.startup()

    @property
    def uptime(self) -> str:
        now = datetime.utcnow()
        delta = now - self.start_time
        hours, remainder = divmod(int(delta.total_seconds()), 3600)
        minutes, seconds = divmod(remainder, 60)
        days, hours = divmod(hours, 24)

        fmt = "{h}h {m}m {s}s"
        if days:
            fmt = "{d}d " + fmt

        return self.formatter.format(fmt, d=days, h=hours, m=minutes, s=seconds)

    def startup(self):
        logger.line()
        logger.info("┌┬┐┌─┐┌┬┐┌┬┐┌─┐┬┬")
        logger.info("││││ │ │││││├─┤││")
        logger.info("┴ ┴└─┘─┴┘┴ ┴┴ ┴┴┴─┘")
        logger.info("v%s", __version__)
        logger.info("Authors: kyb3r, fourjr, Taaku18")
        logger.line()

        for cog in self.loaded_cogs:
            logger.debug("Loading %s.", cog)
            try:
                self.load_extension(cog)
                logger.debug("Successfully loaded %s.", cog)
            except Exception:
                logger.exception("Failed to load %s.", cog)
        logger.line("debug")

    def _configure_logging(self):
        level_text = self.config["log_level"].upper()
        logging_levels = {
            "CRITICAL": logging.CRITICAL,
            "ERROR": logging.ERROR,
            "WARNING": logging.WARNING,
            "INFO": logging.INFO,
            "DEBUG": logging.DEBUG,
        }
        logger.line()

        log_level = logging_levels.get(level_text)
        if log_level is None:
            log_level = self.config.remove("log_level")
            logger.warning("Invalid logging level set: %s.", level_text)
            logger.warning("Using default logging level: INFO.")
        else:
            logger.info("Logging level: %s", level_text)

        logger.info("Log file: %s", self.log_file_name)
        configure_logging(self.log_file_name, log_level)
        logger.debug("Successfully configured logging.")

    @property
    def version(self):
        return parse_version(__version__)

    @property
    def session(self) -> ClientSession:
        if self._session is None:
            self._session = ClientSession(loop=self.loop)
        return self._session

    @property
    def api(self):
        if self._api is None:
            self._api = ApiClient(self)
        return self._api

    async def get_prefix(self, message=None):
        return [self.prefix, f"<@{self.user.id}> ", f"<@!{self.user.id}> "]

    def run(self, *args, **kwargs):
        try:
            self.loop.run_until_complete(self.start(self.token))
        except KeyboardInterrupt:
            pass
        except discord.LoginFailure:
            logger.critical("Invalid token")
        except Exception:
            logger.critical("Fatal exception", exc_info=True)
        finally:
            self.loop.run_until_complete(self.logout())
            for task in asyncio.all_tasks(self.loop):
                task.cancel()
            try:
                self.loop.run_until_complete(asyncio.gather(*asyncio.all_tasks(self.loop)))
            except asyncio.CancelledError:
                logger.debug("All pending tasks has been cancelled.")
            finally:
                self.loop.run_until_complete(self.session.close())
                logger.error(" - Shutting down bot - ")

    @property
    def owner_ids(self):
        owner_ids = self.config["owners"]
        if owner_ids is not None:
            owner_ids = set(map(int, str(owner_ids).split(",")))
        if self.owner_id is not None:
            owner_ids.add(self.owner_id)
        permissions = self.config["level_permissions"].get(PermissionLevel.OWNER.name, [])
        for perm in permissions:
            owner_ids.add(int(perm))
        return owner_ids

    async def is_owner(self, user: discord.User) -> bool:
        if user.id in self.owner_ids:
            return True
        return await super().is_owner(user)

    @property
    def log_channel(self) -> typing.Optional[discord.TextChannel]:
        channel_id = self.config["log_channel_id"]
        if channel_id is not None:
            try:
                channel = self.get_channel(int(channel_id))
                if channel is not None:
                    return channel
            except ValueError:
                pass
            logger.debug("LOG_CHANNEL_ID was invalid, removed.")
            self.config.remove("log_channel_id")
        if self.main_category is not None:
            try:
                channel = self.main_category.channels[0]
                self.config["log_channel_id"] = channel.id
                logger.warning(
                    "No log channel set, setting #%s to be the log channel.", channel.name
                )
                return channel
            except IndexError:
                pass
        logger.warning(
            "No log channel set, set one with `%ssetup` or `%sconfig set log_channel_id <id>`.",
            self.prefix,
            self.prefix,
        )
        return None

    async def wait_for_connected(self) -> None:
        await self.wait_until_ready()
        await self._connected.wait()
        await self.config.wait_until_ready()

    @property
    def snippets(self) -> typing.Dict[str, str]:
        return self.config["snippets"]

    @property
    def aliases(self) -> typing.Dict[str, str]:
        return self.config["aliases"]

    @property
    def token(self) -> str:
        token = self.config["token"]
        if token is None:
            logger.critical(
                "TOKEN must be set, set this as bot token found on the Discord Developer Portal."
            )
            sys.exit(0)
        return token

    @property
    def guild_id(self) -> typing.Optional[int]:
        guild_id = self.config["guild_id"]
        if guild_id is not None:
            try:
                return int(str(guild_id))
            except ValueError:
                self.config.remove("guild_id")
                logger.critical("Invalid GUILD_ID set.")
        else:
            logger.debug("No GUILD_ID set.")
        return None

    @property
    def guild(self) -> typing.Optional[discord.Guild]:
        """
        The guild that the bot is serving
        (the server where users message it from)
        """
        return discord.utils.get(self.guilds, id=self.guild_id)

    @property
    def modmail_guild(self) -> typing.Optional[discord.Guild]:
        """
        The guild that the bot is operating in
        (where the bot is creating threads)
        """
        modmail_guild_id = self.config["modmail_guild_id"]
        if modmail_guild_id is None:
            return self.guild
        try:
            guild = discord.utils.get(self.guilds, id=int(modmail_guild_id))
            if guild is not None:
                return guild
        except ValueError:
            pass
        self.config.remove("modmail_guild_id")
        logger.critical("Invalid MODMAIL_GUILD_ID set.")
        return self.guild

    @property
    def using_multiple_server_setup(self) -> bool:
        return self.modmail_guild != self.guild

    @property
    def main_category(self) -> typing.Optional[discord.CategoryChannel]:
        if self.modmail_guild is not None:
            category_id = self.config["main_category_id"]
            if category_id is not None:
                try:
                    cat = discord.utils.get(self.modmail_guild.categories, id=int(category_id))
                    if cat is not None:
                        return cat
                except ValueError:
                    pass
                self.config.remove("main_category_id")
                logger.debug("MAIN_CATEGORY_ID was invalid, removed.")
            cat = discord.utils.get(self.modmail_guild.categories, name="Modmail")
            if cat is not None:
                self.config["main_category_id"] = cat.id
                logger.debug(
                    'No main category set explicitly, setting category "Modmail" as the main category.'
                )
                return cat
        return None

    @property
    def blocked_users(self) -> typing.Dict[str, str]:
        return self.config["blocked"]

    @property
    def blocked_whitelisted_users(self) -> typing.List[str]:
        return self.config["blocked_whitelist"]

    @property
    def prefix(self) -> str:
        return str(self.config["prefix"])

    @property
    def mod_color(self) -> int:
        return self.config.get("mod_color")

    @property
    def recipient_color(self) -> int:
        return self.config.get("recipient_color")

    @property
    def main_color(self) -> int:
        return self.config.get("main_color")

    @property
    def error_color(self) -> int:
        return self.config.get("error_color")

    def command_perm(self, command_name: str) -> PermissionLevel:
        level = self.config["override_command_level"].get(command_name)
        if level is not None:
            try:
                return PermissionLevel[level.upper()]
            except KeyError:
                logger.warning("Invalid override_command_level for command %s.", command_name)
                self.config["override_command_level"].pop(command_name)

        command = self.get_command(command_name)
        if command is None:
            logger.debug("Command %s not found.", command_name)
            return PermissionLevel.INVALID
        level = next(
            (
                check.permission_level
                for check in command.checks
                if hasattr(check, "permission_level")
            ),
            None,
        )
        if level is None:
            logger.debug("Command %s does not have a permission level.", command_name)
            return PermissionLevel.INVALID
        return level

    async def on_connect(self):
        try:
            await self.validate_database_connection()
        except Exception:
            logger.debug("Logging out due to failed database connection.")
            return await self.logout()

        logger.debug("Connected to gateway.")
        await self.config.refresh()
        await self.setup_indexes()
        self._connected.set()

    async def setup_indexes(self):
        """Setup text indexes so we can use the $search operator"""
        coll = self.db.logs
        index_name = "messages.content_text_messages.author.name_text_key_text"

        index_info = await coll.index_information()

        # Backwards compatibility
        old_index = "messages.content_text_messages.author.name_text"
        if old_index in index_info:
            logger.info("Dropping old index: %s", old_index)
            await coll.drop_index(old_index)

        if index_name not in index_info:
            logger.info('Creating "text" index for logs collection.')
            logger.info("Name: %s", index_name)
            await coll.create_index(
                [("messages.content", "text"), ("messages.author.name", "text"), ("key", "text")]
            )
        logger.debug("Successfully configured and verified database indexes.")

    async def on_ready(self):
        """Bot startup, sets uptime."""

        # Wait until config cache is populated with stuff from db and on_connect ran
        await self.wait_for_connected()

        if self.guild is None:
            logger.error("Logging out due to invalid GUILD_ID.")
            return await self.logout()

        logger.line()
        logger.debug("Client ready.")
        logger.info("Logged in as: %s", self.user)
        logger.info("Bot ID: %s", self.user.id)
        owners = ", ".join(
            getattr(self.get_user(owner_id), "name", str(owner_id)) for owner_id in self.owner_ids
        )
        logger.info("Owners: %s", owners)
        logger.info("Prefix: %s", self.prefix)
        logger.info("Guild Name: %s", self.guild.name)
        logger.info("Guild ID: %s", self.guild.id)
        if self.using_multiple_server_setup:
            logger.info("Receiving guild ID: %s", self.modmail_guild.id)
        logger.line()

        await self.threads.populate_cache()

        # closures
        closures = self.config["closures"]
        logger.info("There are %d thread(s) pending to be closed.", len(closures))
        logger.line()

        for recipient_id, items in tuple(closures.items()):
            after = (datetime.fromisoformat(items["time"]) - datetime.utcnow()).total_seconds()
            if after < 0:
                after = 0

            thread = await self.threads.find(recipient_id=int(recipient_id))

            if not thread:
                # If the channel is deleted
                logger.debug("Failed to close thread for recipient %s.", recipient_id)
                self.config["closures"].pop(recipient_id)
                await self.config.update()
                continue

            logger.debug("Closing thread for recipient %s.", recipient_id)

            await thread.close(
                closer=self.get_user(items["closer_id"]),
                after=after,
                silent=items["silent"],
                delete_channel=items["delete_channel"],
                message=items["message"],
                auto_close=items.get("auto_close", False),
            )

        for log in await self.api.get_open_logs():
            if self.get_channel(int(log["channel_id"])) is None:
                logger.debug("Unable to resolve thread with channel %s.", log["channel_id"])
                log_data = await self.api.post_log(
                    log["channel_id"],
                    {
                        "open": False,
                        "closed_at": str(datetime.utcnow()),
                        "close_message": "Channel has been deleted, no closer found.",
                        "closer": {
                            "id": str(self.user.id),
                            "name": self.user.name,
                            "discriminator": self.user.discriminator,
                            "avatar_url": str(self.user.avatar_url),
                            "mod": True,
                        },
                    },
                )
                if log_data:
                    logger.debug("Successfully closed thread with channel %s.", log["channel_id"])
                else:
                    logger.debug(
                        "Failed to close thread with channel %s, skipping.", log["channel_id"]
                    )

        self.metadata_loop = tasks.Loop(
            self.post_metadata,
            seconds=0,
            minutes=0,
            hours=1,
            count=None,
            reconnect=True,
            loop=None,
        )
        self.metadata_loop.before_loop(self.before_post_metadata)
        self.metadata_loop.start()

    async def convert_emoji(self, name: str) -> str:
        ctx = SimpleNamespace(bot=self, guild=self.modmail_guild)
        converter = commands.EmojiConverter()

        if name not in UNICODE_EMOJI:
            try:
                name = await converter.convert(ctx, name.strip(":"))
            except commands.BadArgument as e:
                logger.warning("%s is not a valid emoji. %s.", str(e))
                raise
        return name

    async def retrieve_emoji(self) -> typing.Tuple[str, str]:

        sent_emoji = self.config["sent_emoji"]
        blocked_emoji = self.config["blocked_emoji"]

        if sent_emoji != "disable":
            try:
                sent_emoji = await self.convert_emoji(sent_emoji)
            except commands.BadArgument:
                logger.warning("Removed sent emoji (%s).", sent_emoji)
                sent_emoji = self.config.remove("sent_emoji")
                await self.config.update()

        if blocked_emoji != "disable":
            try:
                blocked_emoji = await self.convert_emoji(blocked_emoji)
            except commands.BadArgument:
                logger.warning("Removed blocked emoji (%s).", blocked_emoji)
                blocked_emoji = self.config.remove("blocked_emoji")
                await self.config.update()

        return sent_emoji, blocked_emoji

    def check_account_age(self, author: discord.Member) -> bool:
        account_age = self.config.get("account_age")
        now = datetime.utcnow()

        try:
            min_account_age = author.created_at + account_age
        except ValueError:
            logger.warning("Error with 'account_age'.", exc_info=True)
            min_account_age = author.created_at + self.config.remove("account_age")

        if min_account_age > now:
            # User account has not reached the required time
            delta = human_timedelta(min_account_age)
            logger.debug("Blocked due to account age, user %s.", author.name)

            if str(author.id) not in self.blocked_users:
                new_reason = f"System Message: New Account. Required to wait for {delta}."
                self.blocked_users[str(author.id)] = new_reason

            return False
        return True

    def check_guild_age(self, author: discord.Member) -> bool:
        guild_age = self.config.get("guild_age")
        now = datetime.utcnow()

        if not hasattr(author, "joined_at"):
            logger.warning("Not in guild, cannot verify guild_age, %s.", author.name)
            return True

        try:
            min_guild_age = author.joined_at + guild_age
        except ValueError:
            logger.warning("Error with 'guild_age'.", exc_info=True)
            min_guild_age = author.joined_at + self.config.remove("guild_age")

        if min_guild_age > now:
            # User has not stayed in the guild for long enough
            delta = human_timedelta(min_guild_age)
            logger.debug("Blocked due to guild age, user %s.", author.name)

            if str(author.id) not in self.blocked_users:
                new_reason = f"System Message: Recently Joined. Required to wait for {delta}."
                self.blocked_users[str(author.id)] = new_reason

            return False
        return True

    def check_manual_blocked(self, author: discord.Member) -> bool:
        if str(author.id) not in self.blocked_users:
            return True

        blocked_reason = self.blocked_users.get(str(author.id)) or ""
        now = datetime.utcnow()

        if blocked_reason.startswith("System Message:"):
            # Met the limits already, otherwise it would've been caught by the previous checks
            logger.debug("No longer internally blocked, user %s.", author.name)
            self.blocked_users.pop(str(author.id))
            return True
        # etc "blah blah blah... until 2019-10-14T21:12:45.559948."
        end_time = re.search(r"until ([^`]+?)\.$", blocked_reason)
        if end_time is None:
            # backwards compat
            end_time = re.search(r"%([^%]+?)%", blocked_reason)
            if end_time is not None:
                logger.warning(
                    r"Deprecated time message for user %s, block and unblock again to update.",
                    author.name,
                )

        if end_time is not None:
            after = (datetime.fromisoformat(end_time.group(1)) - now).total_seconds()
            if after <= 0:
                # No longer blocked
                self.blocked_users.pop(str(author.id))
                logger.debug("No longer blocked, user %s.", author.name)
                return True
        logger.debug("User blocked, user %s.", author.name)
        return False

    async def _process_blocked(self, message):
        sent_emoji, blocked_emoji = await self.retrieve_emoji()
        if await self.is_blocked(message.author, channel=message.channel, send_message=True):
            await self.add_reaction(message, blocked_emoji)
            return True
        return False

    async def is_blocked(
        self,
        author: discord.User,
        *,
        channel: discord.TextChannel = None,
        send_message: bool = False,
    ) -> typing.Tuple[bool, str]:

        member = self.guild.get_member(author.id)
        if member is None:
            logger.debug("User not in guild, %s.", author.id)
        else:
            author = member

        if str(author.id) in self.blocked_whitelisted_users:
            if str(author.id) in self.blocked_users:
                self.blocked_users.pop(str(author.id))
                await self.config.update()
            return False

        blocked_reason = self.blocked_users.get(str(author.id)) or ""

        if not self.check_account_age(author) or not self.check_guild_age(author):
            new_reason = self.blocked_users.get(str(author.id))
            if new_reason != blocked_reason:
                if send_message:
                    await channel.send(
                        embed=discord.Embed(
                            title="Message not sent!",
                            description=new_reason,
                            color=self.error_color,
                        )
                    )
            return True

        if not self.check_manual_blocked(author):
            return True

        await self.config.update()
        return False

    async def get_thread_cooldown(self, author: discord.Member):
        thread_cooldown = self.config.get("thread_cooldown")
        now = datetime.utcnow()

        if thread_cooldown == isodate.Duration():
            return

        last_log = await self.api.get_latest_user_logs(author.id)

        if last_log is None:
            logger.debug("Last thread wasn't found, %s.", author.name)
            return

        last_log_closed_at = last_log.get("closed_at")

        if not last_log_closed_at:
            logger.debug("Last thread was not closed, %s.", author.name)
            return

        try:
            cooldown = datetime.fromisoformat(last_log_closed_at) + thread_cooldown
        except ValueError:
            logger.warning("Error with 'thread_cooldown'.", exc_info=True)
            cooldown = datetime.fromisoformat(last_log_closed_at) + self.config.remove(
                "thread_cooldown"
            )

        if cooldown > now:
            # User messaged before thread cooldown ended
            delta = human_timedelta(cooldown)
            logger.debug("Blocked due to thread cooldown, user %s.", author.name)
            return delta
        return

    @staticmethod
    async def add_reaction(msg, reaction):
        if reaction != "disable":
            try:
                await msg.add_reaction(reaction)
            except (discord.HTTPException, discord.InvalidArgument):
                logger.warning("Failed to add reaction %s.", reaction, exc_info=True)

    async def process_dm_modmail(self, message: discord.Message) -> None:
        """Processes messages sent to the bot."""
        blocked = await self._process_blocked(message)
        if blocked:
            return
        sent_emoji, blocked_emoji = await self.retrieve_emoji()

        thread = await self.threads.find(recipient=message.author)
        if thread is None:
            delta = await self.get_thread_cooldown(message.author)
            if delta:
                await message.channel.send(
                    embed=discord.Embed(
                        title="Message not sent!",
                        description=f"You must wait for {delta} before you can contact me again.",
                        color=self.error_color,
                    )
                )
                return

            if self.config["dm_disabled"] >= 1:
                embed = discord.Embed(
                    title=self.config["disabled_new_thread_title"],
                    color=self.error_color,
                    description=self.config["disabled_new_thread_response"],
                )
                embed.set_footer(
                    text=self.config["disabled_new_thread_footer"], icon_url=self.guild.icon_url
                )
                logger.info(
                    "A new thread was blocked from %s due to disabled Modmail.", message.author
                )
                await self.add_reaction(message, blocked_emoji)
                return await message.channel.send(embed=embed)

            thread = self.threads.create(message.author)
        else:
            if self.config["dm_disabled"] == 2:
                embed = discord.Embed(
                    title=self.config["disabled_current_thread_title"],
                    color=self.error_color,
                    description=self.config["disabled_current_thread_response"],
                )
                embed.set_footer(
                    text=self.config["disabled_current_thread_footer"],
                    icon_url=self.guild.icon_url,
                )
                logger.info(
                    "A message was blocked from %s due to disabled Modmail.", message.author
                )
                await self.add_reaction(message, blocked_emoji)
                return await message.channel.send(embed=embed)

        try:
            await thread.send(message)
        except Exception:
            logger.error("Failed to send message:", exc_info=True)
            await self.add_reaction(message, blocked_emoji)
        else:
            await self.add_reaction(message, sent_emoji)

    async def get_contexts(self, message, *, cls=commands.Context):
        """
        Returns all invocation contexts from the message.
        Supports getting the prefix from database as well as command aliases.
        """

        view = StringView(message.content)
        ctx = cls(prefix=self.prefix, view=view, bot=self, message=message)
        ctx.thread = await self.threads.find(channel=ctx.channel)

        if self._skip_check(message.author.id, self.user.id):
            return [ctx]

        prefixes = await self.get_prefix()

        invoked_prefix = discord.utils.find(view.skip_string, prefixes)
        if invoked_prefix is None:
            return [ctx]

        invoker = view.get_word().lower()

        # Check if there is any aliases being called.
        alias = self.aliases.get(invoker)
        if alias is not None:
            ctxs = []
            aliases = normalize_alias(alias, message.content[len(f"{invoked_prefix}{invoker}") :])
            if not aliases:
                logger.warning("Alias %s is invalid, removing.", invoker)
                self.aliases.pop(invoker)
            for alias in aliases:
                view = StringView(alias)
                ctx = cls(prefix=self.prefix, view=view, bot=self, message=message)
                ctx.thread = await self.threads.find(channel=ctx.channel)
                ctx.view = view
                ctx.invoked_with = view.get_word()
                ctx.command = self.all_commands.get(ctx.invoked_with)
                ctxs += [ctx]
            return ctxs

        ctx.invoked_with = invoker
        ctx.command = self.all_commands.get(invoker)
        return [ctx]

    async def get_context(self, message, *, cls=commands.Context):
        """
        Returns the invocation context from the message.
        Supports getting the prefix from database.
        """

        view = StringView(message.content)
        ctx = cls(prefix=self.prefix, view=view, bot=self, message=message)

        if self._skip_check(message.author.id, self.user.id):
            return ctx

        ctx.thread = await self.threads.find(channel=ctx.channel)

        prefixes = await self.get_prefix()

        invoked_prefix = discord.utils.find(view.skip_string, prefixes)
        if invoked_prefix is None:
            return ctx

        invoker = view.get_word().lower()

        ctx.invoked_with = invoker
        ctx.command = self.all_commands.get(invoker)

        return ctx

    async def update_perms(
        self, name: typing.Union[PermissionLevel, str], value: int, add: bool = True
    ) -> None:
        value = int(value)
        if isinstance(name, PermissionLevel):
            permissions = self.config["level_permissions"]
            name = name.name
        else:
            permissions = self.config["command_permissions"]
        if name not in permissions:
            if add:
                permissions[name] = [value]
        else:
            if add:
                if value not in permissions[name]:
                    permissions[name].append(value)
            else:
                if value in permissions[name]:
                    permissions[name].remove(value)
        logger.info("Updating permissions for %s, %s (add=%s).", name, value, add)
        await self.config.update()

    async def on_message(self, message):
        await self.wait_for_connected()
        if message.type == discord.MessageType.pins_add and message.author == self.user:
            await message.delete()
        await self.process_commands(message)

    async def process_commands(self, message):
        if message.author.bot:
            return

        if isinstance(message.channel, discord.DMChannel):
            return await self.process_dm_modmail(message)

        if message.content.startswith(self.prefix):
            cmd = message.content[len(self.prefix) :].strip()

            # Process snippets
            if cmd in self.snippets:
                thread = await self.threads.find(channel=message.channel)
                snippet = self.snippets[cmd]
                if thread:
                    snippet = self.formatter.format(snippet, recipient=thread.recipient)
                message.content = f"{self.prefix}reply {snippet}"

        ctxs = await self.get_contexts(message)
        for ctx in ctxs:
            if ctx.command:
                if not any(
                    1 for check in ctx.command.checks if hasattr(check, "permission_level")
                ):
                    logger.debug(
                        "Command %s has no permissions check, adding invalid level.",
                        ctx.command.qualified_name,
                    )
                    checks.has_permissions(PermissionLevel.INVALID)(ctx.command)

                await self.invoke(ctx)
                continue

            thread = await self.threads.find(channel=ctx.channel)
            if thread is not None:
                if self.config.get("anon_reply_without_command"):
                    await thread.reply(message, anonymous=True)
                elif self.config.get("reply_without_command"):
                    await thread.reply(message)
                else:
                    await self.api.append_log(message, type_="internal")
            elif ctx.invoked_with:
                exc = commands.CommandNotFound(
                    'Command "{}" is not found'.format(ctx.invoked_with)
                )
                self.dispatch("command_error", ctx, exc)

    async def on_typing(self, channel, user, _):
        await self.wait_for_connected()

        if user.bot:
            return

        if isinstance(channel, discord.DMChannel):
            if not self.config.get("user_typing"):
                return

            thread = await self.threads.find(recipient=user)

            if thread:
                await thread.channel.trigger_typing()
        else:
            if not self.config.get("mod_typing"):
                return

            thread = await self.threads.find(channel=channel)
            if thread is not None and thread.recipient:
                if await self.is_blocked(thread.recipient):
                    return
                await thread.recipient.trigger_typing()

    async def on_raw_reaction_add(self, payload):
        user = self.get_user(payload.user_id)
        if user.bot:
            return

        channel = self.get_channel(payload.channel_id)
        if not channel:  # dm channel not in internal cache
            _thread = await self.threads.find(recipient=user)
            if not _thread:
                return
            channel = await _thread.recipient.create_dm()

        try:
            message = await channel.fetch_message(payload.message_id)
        except (discord.NotFound, discord.Forbidden):
            return

        reaction = payload.emoji

        close_emoji = await self.convert_emoji(self.config["close_emoji"])

        if isinstance(channel, discord.DMChannel):
            if str(reaction) == str(close_emoji):  # closing thread
                if not self.config.get("recipient_thread_close"):
                    return
                thread = await self.threads.find(recipient=user)
                ts = message.embeds[0].timestamp if message.embeds else None
                if thread and ts == thread.channel.created_at:
                    # the reacted message is the corresponding thread creation embed
                    await thread.close(closer=user)
        else:
            if not message.embeds:
                return
            message_id = str(message.embeds[0].author.url).split("/")[-1]
            if message_id.isdigit():
                thread = await self.threads.find(channel=message.channel)
                channel = thread.recipient.dm_channel
                if not channel:
                    channel = await thread.recipient.create_dm()
                async for msg in channel.history():
                    if msg.id == int(message_id):
                        await msg.add_reaction(reaction)

    async def on_guild_channel_delete(self, channel):
        if channel.guild != self.modmail_guild:
            return

        audit_logs = self.modmail_guild.audit_logs()
        entry = await audit_logs.find(lambda e: e.target.id == channel.id)
        mod = entry.user

        if mod == self.user:
            return

        if isinstance(channel, discord.CategoryChannel):
            if self.main_category.id == channel.id:
                logger.debug("Main category was deleted.")
                self.config.remove("main_category_id")
                await self.config.update()
            return

        if not isinstance(channel, discord.TextChannel):
            return

        if self.log_channel is None or self.log_channel.id == channel.id:
            logger.info("Log channel deleted.")
            self.config.remove("log_channel_id")
            await self.config.update()
            return

        thread = await self.threads.find(channel=channel)
        if thread:
            logger.debug("Manually closed channel %s.", channel.name)
            await thread.close(closer=mod, silent=True, delete_channel=False)

    async def on_member_remove(self, member):
        if member.guild != self.guild:
            return
        thread = await self.threads.find(recipient=member)
        if thread:
            embed = discord.Embed(
                description="The recipient has left the server.", color=self.error_color
            )
            await thread.channel.send(embed=embed)

    async def on_member_join(self, member):
        if member.guild != self.guild:
            return
        thread = await self.threads.find(recipient=member)
        if thread:
            embed = discord.Embed(
                description="The recipient has joined the server.", color=self.mod_color
            )
            await thread.channel.send(embed=embed)

    async def on_message_delete(self, message):
        """Support for deleting linked messages"""
        if message.embeds and not isinstance(message.channel, discord.DMChannel):
            message_id = str(message.embeds[0].author.url).split("/")[-1]
            if message_id.isdigit():
                thread = await self.threads.find(channel=message.channel)

                channel = thread.recipient.dm_channel

                async for msg in channel.history():
                    if msg.embeds and msg.embeds[0].author:
                        url = str(msg.embeds[0].author.url)
                        if message_id == url.split("/")[-1]:
                            return await msg.delete()

    async def on_bulk_message_delete(self, messages):
        await discord.utils.async_all(self.on_message_delete(msg) for msg in messages)

    async def on_message_edit(self, before, after):
        if before.author.bot:
            return
        if isinstance(before.channel, discord.DMChannel):
            thread = await self.threads.find(recipient=before.author)
            async for msg in thread.channel.history():
                if msg.embeds:
                    embed = msg.embeds[0]
                    matches = str(embed.author.url).split("/")
                    if matches and matches[-1] == str(before.id):
                        embed.description = after.content
                        await msg.edit(embed=embed)
                        await self.api.edit_message(str(after.id), after.content)
                        break

    async def on_error(self, event_method, *args, **kwargs):
        logger.error("Ignoring exception in %s.", event_method)
        logger.error("Unexpected exception:", exc_info=sys.exc_info())

    async def on_command_error(self, context, exception):
        if isinstance(exception, commands.BadUnionArgument):
            msg = "Could not find the specified " + human_join(
                [c.__name__ for c in exception.converters]
            )
            await context.trigger_typing()
            await context.send(embed=discord.Embed(color=self.error_color, description=msg))

        elif isinstance(exception, commands.BadArgument):
            await context.trigger_typing()
            await context.send(
                embed=discord.Embed(color=self.error_color, description=str(exception))
            )
        elif isinstance(exception, commands.CommandNotFound):
            logger.warning("CommandNotFound: %s", exception)
        elif isinstance(exception, commands.MissingRequiredArgument):
            await context.send_help(context.command)
        elif isinstance(exception, commands.CheckFailure):
            for check in context.command.checks:
                if not await check(context):
                    if hasattr(check, "fail_msg"):
                        await context.send(
                            embed=discord.Embed(color=self.error_color, description=check.fail_msg)
                        )
                    if hasattr(check, "permission_level"):
                        corrected_permission_level = self.command_perm(
                            context.command.qualified_name
                        )
                        logger.warning(
                            "User %s does not have permission to use this command: `%s` (%s).",
                            context.author.name,
                            context.command.qualified_name,
                            corrected_permission_level.name,
                        )
            logger.warning("CheckFailure: %s", exception)
        else:
            logger.error("Unexpected exception:", exc_info=exception)

    async def validate_database_connection(self):
        try:
            await self.db.command("buildinfo")
        except Exception as exc:
            logger.critical("Something went wrong while connecting to the database.")
            message = f"{type(exc).__name__}: {str(exc)}"
            logger.critical(message)

            if "ServerSelectionTimeoutError" in message:
                logger.critical(
                    "This may have been caused by not whitelisting "
                    "IPs correctly. Make sure to whitelist all "
                    "IPs (0.0.0.0/0) https://i.imgur.com/mILuQ5U.png"
                )

            if "OperationFailure" in message:
                logger.critical(
                    "This is due to having invalid credentials in your MONGO_URI. "
                    "Remember you need to substitute `<password>` with your actual password."
                )
                logger.critical(
                    "Be sure to URL encode your username and password (not the entire URL!!), "
                    "https://www.urlencoder.io/, if this issue persists, try changing your username and password "
                    "to only include alphanumeric characters, no symbols."
                    ""
                )
            raise
        else:
            logger.debug("Successfully connected to the database.")
        logger.line("debug")

    async def post_metadata(self):
        owner = (await self.application_info()).owner
        data = {
            "owner_name": str(owner),
            "owner_id": owner.id,
            "bot_id": self.user.id,
            "bot_name": str(self.user),
            "avatar_url": str(self.user.avatar_url),
            "guild_id": self.guild_id,
            "guild_name": self.guild.name,
            "member_count": len(self.guild.members),
            "uptime": (datetime.utcnow() - self.start_time).total_seconds(),
            "latency": f"{self.ws.latency * 1000:.4f}",
            "version": str(self.version),
            "selfhosted": True,
            "last_updated": str(datetime.utcnow()),
        }

        async with self.session.post("https://api.logviewer.tech/metadata", json=data):
            logger.debug("Uploading metadata to Modmail server.")

    async def before_post_metadata(self):
        await self.wait_for_connected()
        logger.debug("Starting metadata loop.")
        logger.line("debug")
        if not self.guild:
            self.metadata_loop.cancel()


if __name__ == "__main__":
    try:
        # noinspection PyUnresolvedReferences
        import uvloop

        logger.debug("Setting up with uvloop.")
        uvloop.install()
    except ImportError:
        pass

    bot = ModmailBot()
    bot.run()<|MERGE_RESOLUTION|>--- conflicted
+++ resolved
@@ -1,8 +1,5 @@
-<<<<<<< HEAD
-__version__ = "3.3.1-dev2"
-=======
-__version__ = "3.3.1"
->>>>>>> b9321330
+__version__ = "3.3.2-dev2"
+
 
 import asyncio
 import logging
