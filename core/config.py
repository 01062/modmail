import asyncio
import json
import os

from core._color_data import ALL_COLORS
from core.models import Bot, ConfigManagerABC, InvalidConfigError


class ConfigManager(ConfigManagerABC):

    allowed_to_change_in_command = {
        # activity
        'twitch_url',
        # bot settings
        'main_category_id', 'disable_autoupdates', 'prefix', 'mention',
        'main_color',
        # logging
        'log_channel_id',
        # threads
        'sent_emoji', 'blocked_emoji', 'thread_creation_response',
        # moderation
        'recipient_color', 'mod_tag', 'mod_color'
        # anonymous message
        'anon_username', 'anon_avatar_url', 'anon_tag'
    }

    internal_keys = {
<<<<<<< HEAD
        'snippets', 'aliases', 'blocked',
        'notification_squad', 'subscriptions',
        'closures', 'activity_message', 'activity_type',
        'plugins'
=======
        # activity
        'activity_message', 'activity_type',
        # moderation
        'blocked',
        # threads
        'snippets', 'notification_squad', 'subscriptions', 'closures',
        # commands
        'aliases'
>>>>>>> 8812befe
    }

    protected_keys = {
        # Modmail
        'modmail_api_token', 'modmail_guild_id', 'guild_id', 'owners',
        # logs
        'log_url',
        # database
        'mongo_uri',
        # bot
        'token',
        # GitHub
        'github_access_token'
    }

    colors = {
        'mod_color', 'recipient_color', 'main_color'
    }

    valid_keys = allowed_to_change_in_command | internal_keys | protected_keys

    def __init__(self, bot: Bot):
        self.bot = bot
        self._cache = {}
        self._ready_event = asyncio.Event()
        self.populate_cache()

    def __repr__(self):
        return repr(self.cache)

    @property
    def api(self):
        return self.bot.api

    @property
    def ready_event(self):
        return self._ready_event

    @property
    def cache(self):
        return self._cache

    @cache.setter
    def cache(self, val):
        self._cache = val

    def populate_cache(self):
        data = {
            'snippets': {},
            'plugins': [],
            'aliases': {},
            'blocked': {},
            'notification_squad': {},
            'subscriptions': {},
            'closures': {},
        }

        data.update(os.environ)

        if os.path.exists('config.json'):
            with open('config.json') as f:
                # Config json should override env vars
                data.update(json.load(f))

        self.cache = {
            k.lower(): v for k, v in data.items()
            if k.lower() in self.valid_keys
        }
        return self.cache

    def clean_data(self, key, val):
        value_text = val
        clean_value = val

        # when setting a color
        if key in self.colors:
            hex_ = ALL_COLORS.get(val)

            if hex_ is None:
                if not isinstance(val, str):
                    raise InvalidConfigError('Invalid color name or hex.')
                if val.startswith('#'):
                    val = val[1:]
                if len(val) != 6:
                    raise InvalidConfigError('Invalid color name or hex.')
                for v in val:
                    if v not in {'0', '1', '2', '3', '4', '5', '6', '7',
                                 '8', '9', 'a', 'b', 'c', 'd', 'e', 'f'}:
                        raise InvalidConfigError('Invalid color name or hex.')
                clean_value = '#' + val
                value_text = clean_value
            else:
                clean_value = hex_
                value_text = f'{val} ({clean_value})'

        return clean_value, value_text

    async def update(self, data=None):
        """Updates the config with data from the cache"""
        if data is not None:
            self.cache.update(data)
        await self.api.update_config(self.cache)
        return self.cache

    async def refresh(self):
        """Refreshes internal cache with data from database"""
        data = await self.api.get_config()
        self.cache.update(data)
        self.ready_event.set()
        return self.cache

    async def wait_until_ready(self):
        await self.ready_event.wait()

    def __getattr__(self, value):
        return self.cache[value]

    def __setitem__(self, key, item):
        self.cache[key] = item

    def __getitem__(self, key):
        return self.cache[key]

    def get(self, key, default=None):
        return self.cache.get(key, default)<|MERGE_RESOLUTION|>--- conflicted
+++ resolved
@@ -25,21 +25,14 @@
     }
 
     internal_keys = {
-<<<<<<< HEAD
-        'snippets', 'aliases', 'blocked',
-        'notification_squad', 'subscriptions',
-        'closures', 'activity_message', 'activity_type',
-        'plugins'
-=======
         # activity
         'activity_message', 'activity_type',
         # moderation
         'blocked',
         # threads
         'snippets', 'notification_squad', 'subscriptions', 'closures',
-        # commands
-        'aliases'
->>>>>>> 8812befe
+        # misc
+        'aliases', 'plugins
     }
 
     protected_keys = {
