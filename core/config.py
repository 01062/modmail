--- conflicted
+++ resolved
@@ -53,12 +53,7 @@
 
     protected_keys = {
         # Modmail
-<<<<<<< HEAD
         'modmail_guild_id', 'guild_id',
-
-=======
-        'modmail_guild_id', 'guild_id', 'owners',
->>>>>>> 6dce77b7
         'log_url', 'mongo_uri',
 
         # bot
